--- conflicted
+++ resolved
@@ -358,11 +358,6 @@
 }
 
 func TestSimulatedBackend_EstimateGas(t *testing.T) {
-<<<<<<< HEAD
-	sim := NewSimulatedBackend(
-		genesisT.GenesisAlloc{}, 10000000,
-	)
-=======
 	/*
 		pragma solidity ^0.6.4;
 		contract GasEstimation {
@@ -379,18 +374,13 @@
 	addr := crypto.PubkeyToAddress(key.PublicKey)
 	opts := bind.NewKeyedTransactor(key)
 
-	sim := NewSimulatedBackend(core.GenesisAlloc{addr: {Balance: big.NewInt(params.Ether)}}, 10000000)
->>>>>>> 44a3b8c0
+	sim := NewSimulatedBackend(genesisT.GenesisAlloc{addr: {Balance: big.NewInt(params.Ether)}}, 10000000)
 	defer sim.Close()
 
 	parsed, _ := abi.JSON(strings.NewReader(contractAbi))
 	contractAddr, _, _, _ := bind.DeployContract(opts, parsed, common.FromHex(contractBin), sim)
 	sim.Commit()
 
-<<<<<<< HEAD
-	if gas != vars.TxGas {
-		t.Errorf("expected 21000 gas cost for a transaction got %v", gas)
-=======
 	var cases = []struct {
 		name        string
 		message     ethereum.CallMsg
@@ -404,7 +394,7 @@
 			GasPrice: big.NewInt(0),
 			Value:    big.NewInt(1),
 			Data:     nil,
-		}, params.TxGas, nil},
+		}, vars.TxGas, nil},
 
 		{"plain transfer(invalid)", ethereum.CallMsg{
 			From:     addr,
@@ -474,7 +464,6 @@
 		if got != c.expect {
 			t.Fatalf("Gas estimation mismatch, want %d, got %d", c.expect, got)
 		}
->>>>>>> 44a3b8c0
 	}
 }
 
