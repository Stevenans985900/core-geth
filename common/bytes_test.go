--- conflicted
+++ resolved
@@ -106,18 +106,6 @@
 	}
 }
 
-<<<<<<< HEAD
-func TestHex2Bytes(t *testing.T) {
-	s := "0x70686f656e697820636869636b656e206162737572642062616e616e61"
-
-	b1 := HexToHash(s).Bytes()
-
-	b2 := Hex2Bytes(s[2:])
-
-	if !bytes.Equal(b1, b2) {
-		t.Skip("hex->hash->bytes != hex->bytes")
-		t.Fatalf("not eq: %x / %x", b1, b2)
-=======
 func TestTrimRightZeroes(t *testing.T) {
 	tests := []struct {
 		arr []byte
@@ -134,6 +122,18 @@
 		if !bytes.Equal(got, test.exp) {
 			t.Errorf("test %d, got %x exp %x", i, got, test.exp)
 		}
->>>>>>> 44a3b8c0
+	}
+}
+
+func TestHex2Bytes(t *testing.T) {
+	s := "0x70686f656e697820636869636b656e206162737572642062616e616e61"
+
+	b1 := HexToHash(s).Bytes()
+
+	b2 := Hex2Bytes(s[2:])
+
+	if !bytes.Equal(b1, b2) {
+		t.Skip("hex->hash->bytes != hex->bytes")
+		t.Fatalf("not eq: %x / %x", b1, b2)
 	}
 }